--- conflicted
+++ resolved
@@ -222,14 +222,12 @@
 
   val in_optional_coproduct_json_out_optional_coproduct_json: Endpoint[Option[Entity], Unit, Option[Entity], Nothing] =
     endpoint.post.in("api" / "echo" / "coproduct").in(jsonBody[Option[Entity]]).out(jsonBody[Option[Entity]])
-<<<<<<< HEAD
-=======
-
-  val not_existing_endpoint: Endpoint[Unit, String, Unit, Nothing] = endpoint.in("api"/ "not-existing").errorOut(oneOf(statusMapping(StatusCode.BadRequest, stringBody)))
+
+  val not_existing_endpoint: Endpoint[Unit, String, Unit, Nothing] =
+    endpoint.in("api" / "not-existing").errorOut(oneOf(statusMapping(StatusCode.BadRequest, stringBody)))
 
   //
 
->>>>>>> 50f8ca11
   @silent("never used")
   object Validation {
     type MyTaggedString = String @@ Tapir
