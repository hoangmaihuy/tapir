package sttp.tapir.server.http4s

import cats.effect.Async
import cats.syntax.all._
import fs2.io.file.Files
import fs2.{Chunk, Stream}
import org.http4s
import org.http4s._
import org.http4s.headers.{`Content-Disposition`, `Content-Length`, `Content-Type`}
import org.http4s.Header.ToRaw.rawToRaw
import org.typelevel.ci.CIString
import sttp.capabilities.fs2.Fs2Streams
import sttp.model.{HasHeaders, HeaderNames, Part}
import sttp.tapir.server.interpreter.ToResponseBody
import sttp.tapir.{CodecFormat, FileRange, RawBodyType, RawPart, WebSocketBodyOutput}

import java.nio.charset.Charset

private[http4s] class Http4sToResponseBody[F[_]: Async, G[_]](
    serverOptions: Http4sServerOptions[F, G]
) extends ToResponseBody[Http4sResponseBody[F], Fs2Streams[F]] {
  override val streams: Fs2Streams[F] = Fs2Streams[F]

  override def fromRawValue[R](v: R, headers: HasHeaders, format: CodecFormat, bodyType: RawBodyType[R]): Http4sResponseBody[F] =
    Right(rawValueToEntity(bodyType, v))

  override def fromStreamValue(
      v: Stream[F, Byte],
      headers: HasHeaders,
      format: CodecFormat,
      charset: Option[Charset]
  ): Http4sResponseBody[F] =
    Right((v, None))

  override def fromWebSocketPipe[REQ, RESP](
      pipe: streams.Pipe[REQ, RESP],
      o: WebSocketBodyOutput[streams.Pipe[REQ, RESP], REQ, RESP, _, Fs2Streams[F]]
  ): Http4sResponseBody[F] = Left(Http4sWebSockets.pipeToBody(pipe, o))

  private def rawValueToEntity[CF <: CodecFormat, R](bodyType: RawBodyType[R], r: R): (EntityBody[F], Option[Long]) = {
    bodyType match {
      case RawBodyType.StringBody(charset) =>
        val bytes = r.toString.getBytes(charset)
        (fs2.Stream.chunk(Chunk.array(bytes)), Some(bytes.length))
      case RawBodyType.ByteArrayBody  => (fs2.Stream.chunk(Chunk.array(r)), Some((r: Array[Byte]).length))
      case RawBodyType.ByteBufferBody => (fs2.Stream.chunk(Chunk.byteBuffer(r)), None)
      case RawBodyType.InputStreamBody =>
        (
          fs2.io.readInputStream(
            r.pure[F],
            serverOptions.ioChunkSize
          ),
          None
        )
      case RawBodyType.FileBody =>
<<<<<<< HEAD
        val tapirFile = r.asInstanceOf[FileRange]
        tapirFile.range.flatMap(range => {
          (range.start, range.end) match {
            case (Some(start), Some(end)) =>
              Some(Files[F].readRange(tapirFile.file.toPath, range.contentLength.toInt, start, end))
            case _ => None
          }
        }).getOrElse(Files[F].readAll(tapirFile.file.toPath, serverOptions.ioChunkSize))
=======
        (Files[F].readAll(r.toPath, serverOptions.ioChunkSize), Some(r.length))
>>>>>>> 0e8ff47c
      case m: RawBodyType.MultipartBody =>
        val parts = (r: Seq[RawPart]).flatMap(rawPartToBodyPart(m, _))
        val body = implicitly[EntityEncoder[F, multipart.Multipart[F]]].toEntity(multipart.Multipart(parts.toVector)).body
        (body, None)
    }
  }

  private def rawPartToBodyPart[T](m: RawBodyType.MultipartBody, part: Part[T]): Option[multipart.Part[F]] = {
    m.partType(part.name).map { partType =>
      val headers: List[Header.ToRaw] = part.headers.map { header =>
        rawToRaw(Header.Raw(CIString(header.name), header.value))
      }.toList

      val partContentType =
        part.contentType.map(parseContentType).getOrElse(`Content-Type`(http4s.MediaType.application.`octet-stream`))
      val (entity, contentLength) = rawValueToEntity(partType.asInstanceOf[RawBodyType[Any]], part.body)

      val dispositionParams = (part.otherDispositionParams + (Part.NameDispositionParam -> part.name)).map { case (k, v) =>
        CIString(k) -> v
      }
      val contentDispositionHeader: Header.ToRaw = `Content-Disposition`("form-data", dispositionParams)

      val shouldAddCtHeader = part.headers.exists(_.is(HeaderNames.ContentType))
      val allHeaders0 = if (shouldAddCtHeader) {
        Headers.apply((partContentType: Header.ToRaw) :: contentDispositionHeader :: headers)
      } else {
        Headers(contentDispositionHeader :: headers)
      }

      val shouldAddClHeader = part.headers.exists(_.is(HeaderNames.ContentLength))
      val allHeaders = contentLength match {
        case Some(cl) if shouldAddClHeader => allHeaders0.put(`Content-Length`(cl))
        case _                             => allHeaders0
      }

      multipart.Part(allHeaders, entity)
    }
  }

  private def parseContentType(ct: String): `Content-Type` =
    `Content-Type`(
      http4s.MediaType
        .parse(ct)
        .getOrElse(throw new IllegalArgumentException(s"Cannot parse content type: $ct"))
    )
}<|MERGE_RESOLUTION|>--- conflicted
+++ resolved
@@ -53,7 +53,6 @@
           None
         )
       case RawBodyType.FileBody =>
-<<<<<<< HEAD
         val tapirFile = r.asInstanceOf[FileRange]
         tapirFile.range.flatMap(range => {
           (range.start, range.end) match {
@@ -62,9 +61,6 @@
             case _ => None
           }
         }).getOrElse(Files[F].readAll(tapirFile.file.toPath, serverOptions.ioChunkSize))
-=======
-        (Files[F].readAll(r.toPath, serverOptions.ioChunkSize), Some(r.length))
->>>>>>> 0e8ff47c
       case m: RawBodyType.MultipartBody =>
         val parts = (r: Seq[RawPart]).flatMap(rawPartToBodyPart(m, _))
         val body = implicitly[EntityEncoder[F, multipart.Multipart[F]]].toEntity(multipart.Multipart(parts.toVector)).body
