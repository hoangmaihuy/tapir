package sttp.tapir.server.vertx.interpreters

import io.vertx.core.{Handler, Future => VFuture}
import io.vertx.ext.web.{Route, Router, RoutingContext}
import sttp.monad.FutureMonad
import sttp.tapir.Endpoint
import sttp.tapir.internal.NoStreams
import sttp.tapir.server.ServerEndpoint
import sttp.tapir.server.interpreter.{BodyListener, ServerInterpreter}
import sttp.tapir.server.vertx.decoders.{VertxRequestBody, VertxServerRequest}
import sttp.tapir.server.vertx.encoders.{VertxOutputEncoders, VertxToResponseBody}
import sttp.tapir.server.vertx.interpreters.VertxFutureServerInterpreter.FutureFromVFuture
import sttp.tapir.server.vertx.routing.PathMapping.extractRouteDefinition
import sttp.tapir.server.vertx.{VertxBodyListener, VertxFutureServerOptions}

import scala.concurrent.{ExecutionContext, Future, Promise}
import scala.reflect.ClassTag

trait VertxFutureServerInterpreter extends CommonServerInterpreter {

  def vertxFutureServerOptions: VertxFutureServerOptions = VertxFutureServerOptions.default

  /** Given a Router, creates and mounts a Route matching this endpoint, with default error handling
    *
    * @param logic the logic to associate with the endpoint
    * @return A function, that given a router, will attach this endpoint to it
    */
  def route[I, E, O](e: Endpoint[I, E, O, Any])(logic: I => Future[Either[E, O]]): Router => Route =
    route(e.serverLogic(logic))

  /** Given a Router, creates and mounts a Route matching this endpoint, with default error handling
    * The logic will be executed in a blocking context
    *
    * @param logic the logic to associate with the endpoint
    * @return A function, that given a router, will attach this endpoint to it
    */
  def blockingRoute[I, E, O](e: Endpoint[I, E, O, Any])(logic: I => Future[Either[E, O]]): Router => Route =
    blockingRoute(e.serverLogic(logic))

  /** Given a Router, creates and mounts a Route matching this endpoint, with custom error handling
    *
    * @param logic the logic to associate with the endpoint
    * @return A function, that given a router, will attach this endpoint to it
    */
  def routeRecoverErrors[I, E, O](e: Endpoint[I, E, O, Any])(
    logic: I => Future[O]
  )(implicit eIsThrowable: E <:< Throwable, eClassTag: ClassTag[E]): Router => Route =
    route(e.serverLogicRecoverErrors(logic))

  /** Given a Router, creates and mounts a Route matching this endpoint, with custom error handling
    * The logic will be executed in a blocking context
    *
    * @param logic the logic to associate with the endpoint
    * @return A function, that given a router, will attach this endpoint to it
    */
  def blockingRouteRecoverErrors[I, E, O](e: Endpoint[I, E, O, Any])(
    logic: I => Future[O]
  )(implicit eIsThrowable: E <:< Throwable, eClassTag: ClassTag[E]): Router => Route =
    blockingRoute(e.serverLogicRecoverErrors(logic))

  /** Given a Router, creates and mounts a Route matching this endpoint, with default error handling
    *
    * @return A function, that given a router, will attach this endpoint to it
    */
  def route[I, E, O](e: ServerEndpoint[I, E, O, Any, Future]): Router => Route = {
    router =>
      mountWithDefaultHandlers(e)(router, extractRouteDefinition(e.endpoint))
        .handler(endpointHandler(e))
  }

  /** Given a Router, creates and mounts a Route matching this endpoint, with default error handling
    * The logic will be executed in a blocking context
    *
    * @return A function, that given a router, will attach this endpoint to it
    */
  def blockingRoute[I, E, O](
    e: ServerEndpoint[I, E, O, Any, Future]
  ): Router => Route = { router =>
    mountWithDefaultHandlers(e)(router, extractRouteDefinition(e.endpoint))
      .blockingHandler(endpointHandler(e))
  }

  private def endpointHandler[I, E, O, A](
    e: ServerEndpoint[I, E, O, Any, Future]
  ): Handler[RoutingContext] = { rc =>
    implicit val ec: ExecutionContext = vertxFutureServerOptions.executionContextOrCurrentCtx(rc)
    implicit val monad: FutureMonad = new FutureMonad()
    implicit val bodyListener: BodyListener[Future, RoutingContext => Unit] = new VertxBodyListener[Future]
<<<<<<< HEAD
    val interpreter = new ServerInterpreter[Any, Future, RoutingContext => Unit, Nothing](
      new VertxRequestBody[Future, Nothing](rc, vertxFutureServerOptions, FutureFromVFuture),
      new VertxToResponseBody[Future, Nothing](vertxFutureServerOptions),
      vertxFutureServerOptions.interceptors,
      vertxFutureServerOptions.deleteFile
=======
    val interpreter = new ServerInterpreter[Any, Future, RoutingContext => Unit, NoStreams](
      new VertxRequestBody(rc, serverOptions, FutureFromVFuture),
      new VertxToResponseBody(serverOptions),
      serverOptions.interceptors,
      serverOptions.deleteFile
>>>>>>> 0a5440a2
    )
    val serverRequest = new VertxServerRequest(rc)

    interpreter(serverRequest, e)
      .flatMap {
        case None => FutureFromVFuture(rc.response.setStatusCode(404).end())
        case Some(response) => Future.successful(VertxOutputEncoders(response).apply(rc))
      }
      .failed
      .foreach { e =>
        rc.fail(e)
      }
  }
}

object VertxFutureServerInterpreter {
  def apply(serverOptions: VertxFutureServerOptions = VertxFutureServerOptions.default): VertxFutureServerInterpreter = {
    new VertxFutureServerInterpreter {
      override def vertxFutureServerOptions: VertxFutureServerOptions = serverOptions
    }
  }

  private[vertx] object FutureFromVFuture extends FromVFuture[Future] {
    def apply[T](f: => VFuture[T]): Future[T] = f.asScala
  }

  implicit class VertxFutureToScalaFuture[A](future: => VFuture[A]) {
    def asScala: Future[A] = {
      val promise = Promise[A]()
      future.onComplete { handler =>
        if (handler.succeeded()) {
          promise.success(handler.result())
        } else {
          promise.failure(handler.cause())
        }
      }
      promise.future
    }
  }
}<|MERGE_RESOLUTION|>--- conflicted
+++ resolved
@@ -86,19 +86,11 @@
     implicit val ec: ExecutionContext = vertxFutureServerOptions.executionContextOrCurrentCtx(rc)
     implicit val monad: FutureMonad = new FutureMonad()
     implicit val bodyListener: BodyListener[Future, RoutingContext => Unit] = new VertxBodyListener[Future]
-<<<<<<< HEAD
-    val interpreter = new ServerInterpreter[Any, Future, RoutingContext => Unit, Nothing](
-      new VertxRequestBody[Future, Nothing](rc, vertxFutureServerOptions, FutureFromVFuture),
-      new VertxToResponseBody[Future, Nothing](vertxFutureServerOptions),
+    val interpreter = new ServerInterpreter[Any, Future, RoutingContext => Unit, NoStreams](
+      new VertxRequestBody(rc, vertxFutureServerOptions, FutureFromVFuture),
+      new VertxToResponseBody(vertxFutureServerOptions),
       vertxFutureServerOptions.interceptors,
       vertxFutureServerOptions.deleteFile
-=======
-    val interpreter = new ServerInterpreter[Any, Future, RoutingContext => Unit, NoStreams](
-      new VertxRequestBody(rc, serverOptions, FutureFromVFuture),
-      new VertxToResponseBody(serverOptions),
-      serverOptions.interceptors,
-      serverOptions.deleteFile
->>>>>>> 0a5440a2
     )
     val serverRequest = new VertxServerRequest(rc)
 
