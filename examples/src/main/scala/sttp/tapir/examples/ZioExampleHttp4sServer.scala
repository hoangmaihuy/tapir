package sttp.tapir.examples

import cats.syntax.all._
import io.circe.generic.auto._
import org.http4s._
import org.http4s.server.Router
import org.http4s.blaze.server.BlazeServerBuilder
import org.http4s.syntax.kleisli._
import sttp.tapir.json.circe._
import sttp.tapir.generic.auto._
import sttp.tapir.server.http4s.ztapir.ZHttp4sServerInterpreter
import sttp.tapir.swagger.http4s.SwaggerHttp4s
import sttp.tapir.ztapir._
import zio.clock.Clock
import zio.blocking.Blocking
import zio.interop.catz._
import zio.{&, App, ExitCode, IO, RIO, UIO, URIO, ZEnv, ZIO}

object ZioExampleHttp4sServer extends App {
  case class Pet(species: String, url: String)

  // Sample endpoint, with the logic implemented directly using .toRoutes
  val petEndpoint: ZEndpoint[Int, String, Pet] =
    endpoint.get.in("pet" / path[Int]("petId")).errorOut(stringBody).out(jsonBody[Pet])

<<<<<<< HEAD
  val petRoutes: HttpRoutes[RIO[Clock & Blocking, *]] = ZHttp4sServerInterpreter
=======
  val petRoutes: HttpRoutes[RIO[Clock, *]] = ZHttp4sServerInterpreter()
>>>>>>> 0c69aab9
    .from(petEndpoint) { petId =>
      if (petId == 35) {
        UIO(Pet("Tapirus terrestris", "https://en.wikipedia.org/wiki/Tapir"))
      } else {
        IO.fail("Unknown pet id")
      }
    }
    .toRoutes

  // Same as above, but combining endpoint description with server logic:
  val petServerEndpoint: ZServerEndpoint[Any, Int, String, Pet] = petEndpoint.zServerLogic { petId =>
    if (petId == 35) {
      UIO(Pet("Tapirus terrestris", "https://en.wikipedia.org/wiki/Tapir"))
    } else {
      IO.fail("Unknown pet id")
    }
  }
<<<<<<< HEAD
  val petServerRoutes: HttpRoutes[RIO[Clock & Blocking, *]] = ZHttp4sServerInterpreter.from(petServerEndpoint).toRoutes
=======
  val petServerRoutes: HttpRoutes[RIO[Clock, *]] = ZHttp4sServerInterpreter().from(petServerEndpoint).toRoutes
>>>>>>> 0c69aab9

  //

  val yaml: String = {
    import sttp.tapir.docs.openapi.OpenAPIDocsInterpreter
    import sttp.tapir.openapi.circe.yaml._
    OpenAPIDocsInterpreter().toOpenAPI(petEndpoint, "Our pets", "1.0").toYaml
  }

  // Starting the server
  val serve: ZIO[ZEnv, Throwable, Unit] =
    ZIO.runtime[ZEnv].flatMap { implicit runtime => // This is needed to derive cats-effect instances for that are needed by http4s
      BlazeServerBuilder[RIO[Clock & Blocking, *]](runtime.platform.executor.asEC)
        .bindHttp(8080, "localhost")
        .withHttpApp(Router("/" -> (petRoutes <+> new SwaggerHttp4s(yaml).routes)).orNotFound)
        .serve
        .compile
        .drain
    }

  override def run(args: List[String]): URIO[zio.ZEnv, ExitCode] = serve.exitCode
}<|MERGE_RESOLUTION|>--- conflicted
+++ resolved
@@ -23,11 +23,7 @@
   val petEndpoint: ZEndpoint[Int, String, Pet] =
     endpoint.get.in("pet" / path[Int]("petId")).errorOut(stringBody).out(jsonBody[Pet])
 
-<<<<<<< HEAD
-  val petRoutes: HttpRoutes[RIO[Clock & Blocking, *]] = ZHttp4sServerInterpreter
-=======
   val petRoutes: HttpRoutes[RIO[Clock, *]] = ZHttp4sServerInterpreter()
->>>>>>> 0c69aab9
     .from(petEndpoint) { petId =>
       if (petId == 35) {
         UIO(Pet("Tapirus terrestris", "https://en.wikipedia.org/wiki/Tapir"))
@@ -45,11 +41,7 @@
       IO.fail("Unknown pet id")
     }
   }
-<<<<<<< HEAD
-  val petServerRoutes: HttpRoutes[RIO[Clock & Blocking, *]] = ZHttp4sServerInterpreter.from(petServerEndpoint).toRoutes
-=======
   val petServerRoutes: HttpRoutes[RIO[Clock, *]] = ZHttp4sServerInterpreter().from(petServerEndpoint).toRoutes
->>>>>>> 0c69aab9
 
   //
 
