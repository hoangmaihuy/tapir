--- conflicted
+++ resolved
@@ -4,13 +4,8 @@
   val circe = "0.13.0"
   val circeYaml = "0.13.1"
   val sttp = "3.0.0-RC5"
-<<<<<<< HEAD
-  val sttpModel = "1.2.0-RC4"
-  val sttpShared = "1.0.0-RC7"
-=======
   val sttpModel = "1.2.0-RC5"
   val sttpShared = "1.0.0-RC6"
->>>>>>> 71125d53
   val akkaHttp = "10.2.1"
   val akkaStreams = "2.6.10"
   val swaggerUi = "3.35.2"
