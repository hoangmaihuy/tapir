--- conflicted
+++ resolved
@@ -24,18 +24,11 @@
   val zio1 = "1.0.14"
   val zio1InteropCats = "3.2.9.1"
   val zio1Json = "0.2.0-M4"
-<<<<<<< HEAD
+  val zio1InteropReactiveStreams = "1.3.12"
   val zio = "2.0.0-RC6"
   val zioInteropCats = "3.3.0-RC7"
   val zioInteropReactiveStreams = "2.0.0-RC7"
   val zioJson = "0.3.0-RC8"
-=======
-  val zio1InteropReactiveStreams = "1.3.12"
-  val zio = "2.0.0-RC5"
-  val zioInteropCats = "3.3.0-RC6"
-  val zioInteropReactiveStreams = "2.0.0-RC6"
-  val zioJson = "0.3.0-RC7"
->>>>>>> 429dca39
   val playClient = "2.1.10"
   val playServer = "2.8.15"
   val tethys = "0.26.0"
