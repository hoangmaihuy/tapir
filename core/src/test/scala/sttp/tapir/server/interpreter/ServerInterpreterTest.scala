--- conflicted
+++ resolved
@@ -2,15 +2,11 @@
 
 import org.scalatest.flatspec.AnyFlatSpec
 import org.scalatest.matchers.should.Matchers
-import sttp.model.Uri._
-import sttp.model._
+import sttp.capabilities.Streams
 import sttp.monad.MonadError
-import sttp.tapir.TestUtil._
 import sttp.tapir._
+import sttp.tapir.internal.NoStreams
 import sttp.tapir.model.{ConnectionInfo, ServerRequest, ServerResponse}
-<<<<<<< HEAD
-import sttp.tapir.server.interceptor.{EndpointInterceptor, RequestInterceptor, ValuedEndpointOutput}
-=======
 import sttp.tapir.server.interceptor.{
   DecodeFailureContext,
   DecodeSuccessContext,
@@ -22,11 +18,43 @@
 }
 import sttp.model._
 import sttp.model.Uri._
->>>>>>> 0174e09a
 
+import java.nio.charset.Charset
 import scala.collection.immutable
 
 class ServerInterpreterTest extends AnyFlatSpec with Matchers {
+  type Id[X] = X
+
+  object TestRequestBody extends RequestBody[Id, Nothing] {
+    override val streams: Streams[Nothing] = NoStreams
+    override def toRaw[R](bodyType: RawBodyType[R]): Id[R] = ???
+    override def toStream(): streams.BinaryStream = ???
+  }
+
+  object TestToResponseBody extends ToResponseBody[Unit, Nothing] {
+    override val streams: Streams[Nothing] = NoStreams
+    override def fromRawValue[R](v: R, headers: HasHeaders, format: CodecFormat, bodyType: RawBodyType[R]): Unit = ???
+    override def fromStreamValue(
+        v: streams.BinaryStream,
+        headers: HasHeaders,
+        format: CodecFormat,
+        charset: Option[Charset]
+    ): Unit = ???
+    override def fromWebSocketPipe[REQ, RESP](
+        pipe: streams.Pipe[REQ, RESP],
+        o: WebSocketBodyOutput[streams.Pipe[REQ, RESP], REQ, RESP, _, Nothing]
+    ): Unit = ???
+  }
+
+  implicit object IdMonadError extends MonadError[Id] {
+    override def unit[T](t: T): Id[T] = t
+    override def map[T, T2](fa: Id[T])(f: T => T2): Id[T2] = f(fa)
+    override def flatMap[T, T2](fa: Id[T])(f: T => Id[T2]): Id[T2] = f(fa)
+    override def error[T](t: Throwable): Id[T] = throw t
+    override protected def handleWrappedError[T](rt: Id[T])(h: PartialFunction[Throwable, Id[T]]): Id[T] = rt
+    override def ensure[T](f: Id[T], e: => Id[Unit]): Id[T] = try f
+    finally e
+  }
 
   it should "call the interceptors in the correct order" in {
     var callTrail: List[String] = Nil
