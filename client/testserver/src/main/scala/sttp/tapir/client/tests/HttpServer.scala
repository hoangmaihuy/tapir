package sttp.tapir.client.tests

import cats.effect._
import cats.effect.std.Queue
import cats.effect.unsafe.implicits.global
import cats.implicits._
import fs2.{Pipe, Stream}
import org.http4s.dsl.io._
import org.http4s.headers.{Accept, `Content-Type`}
import org.http4s.server.Router
import org.http4s.blaze.server.BlazeServerBuilder
import org.http4s.server.middleware._
import org.http4s.server.websocket.WebSocketBuilder
import org.http4s.syntax.kleisli._
import org.http4s.websocket.WebSocketFrame
import org.http4s.{multipart, _}
import org.typelevel.ci.CIString
import scodec.bits.ByteVector
import sttp.tapir.client.tests.HttpServer._

import scala.concurrent.ExecutionContext

object HttpServer {
  type Port = Int

  def main(args: Array[String]): Unit = {
    val port = args.headOption.map(_.toInt).getOrElse(51823)
    new HttpServer(port).start()
  }
}

class HttpServer(port: Port) {

  private val logger = org.log4s.getLogger

  private var stopServer: IO[Unit] = _

  //

  private object numParam extends QueryParamDecoderMatcher[Int]("num")
  private object fruitParam extends QueryParamDecoderMatcher[String]("fruit")
  private object amountOptParam extends OptionalQueryParamDecoderMatcher[String]("amount")
  private object colorOptParam extends OptionalQueryParamDecoderMatcher[String]("color")
  private object apiKeyOptParam extends OptionalQueryParamDecoderMatcher[String]("api-key")
  private object statusOutParam extends QueryParamDecoderMatcher[Int]("statusOut")

  private val service = HttpRoutes.of[IO] {
    case GET -> Root :? fruitParam(f) +& amountOptParam(amount) =>
      if (f == "papaya") {
        Accepted("29")
      } else {
        Ok(s"fruit: $f${amount.map(" " + _).getOrElse("")}", Header.Raw(CIString("X-Role"), f.length.toString))
      }
    case GET -> Root / "fruit" / f                                         => Ok(s"$f")
    case GET -> Root / "fruit" / f / "amount" / amount :? colorOptParam(c) => Ok(s"$f $amount $c")
    case _ @GET -> Root / "api" / "unit"                                   => Ok("{}")
    case r @ GET -> Root / "api" / "echo" / "params"                       => Ok(r.uri.query.params.toSeq.sortBy(_._1).map(p => s"${p._1}=${p._2}").mkString("&"))
    case r @ GET -> Root / "api" / "echo" / "headers" =>
      val headers = r.headers.headers.map(h => h.copy(value = h.value.reverse))
<<<<<<< HEAD
      val filteredHeaders: Header.ToRaw = r.headers.headers.find(_.name == CIString("Cookie")) match {
        case Some(c) => headers.filter(_.name == CIString("Cookie")) :+ Header.Raw(CIString("Set-Cookie"), c.value.reverse)
        case None    => headers
      }

      okOnlyHeaders(List(filteredHeaders))
=======
      val filteredHeaders1 = r.headers.headers.find(_.name == CIString("Cookie")) match {
        case Some(c) => headers.filter(_.name == CIString("Cookie")) :+ Header.Raw(CIString("Set-Cookie"), c.value.reverse)
        case None    => headers
      }
      val filteredHeaders2: Header.ToRaw = filteredHeaders1.filterNot(_.name == CIString("Content-Length"))
      okOnlyHeaders(List(filteredHeaders2))
>>>>>>> 0c69aab9
    case r @ GET -> Root / "api" / "echo" / "param-to-header" =>
      okOnlyHeaders(r.uri.multiParams.getOrElse("qq", Nil).reverse.map("hh" -> _: Header.ToRaw))
    case r @ GET -> Root / "api" / "echo" / "param-to-upper-header" =>
      okOnlyHeaders(r.uri.multiParams.map { case (k, v) =>
        k -> v.headOption.getOrElse("?"): Header.ToRaw
      }.toSeq)
    case r @ POST -> Root / "api" / "echo" / "multipart" =>
      r.decode[multipart.Multipart[IO]] { mp =>
        val parts: Vector[multipart.Part[IO]] = mp.parts
        def toString(s: fs2.Stream[IO, Byte]): IO[String] = s.through(fs2.text.utf8Decode).compile.foldMonoid
        def partToString(name: String): IO[String] = parts.find(_.name.contains(name)).map(p => toString(p.body)).getOrElse(IO.pure(""))
        partToString("fruit").product(partToString("amount")).flatMap { case (fruit, amount) =>
          Ok(s"$fruit=$amount")
        }
      }
    case r @ POST -> Root / "api" / "echo" => r.as[String].flatMap(Ok(_))
    case r @ GET -> Root =>
      r.headers.get(CIString("X-Role")) match {
        case None     => Ok()
        case Some(hs) => Ok("Role: " + hs.head.value)
      }

    case r @ GET -> Root / "secret" =>
      r.headers.get(CIString("Location")) match {
        case None     => BadRequest()
        case Some(hs) => Ok("Location: " + hs.head.value)
      }

    case DELETE -> Root / "api" / "delete" => Ok()

    case r @ GET -> Root / "auth" :? apiKeyOptParam(ak) =>
      val authHeader = r.headers.get(CIString("Authorization")).map(_.head.value)
      val xApiKey = r.headers.get(CIString("X-Api-Key")).map(_.head.value)
      Ok(s"Authorization=$authHeader; X-Api-Key=$xApiKey; Query=$ak")

    case GET -> Root / "mapping" :? numParam(v) =>
      if (v % 2 == 0) Accepted("A") else Ok("B")

    case _ @GET -> Root / "status" :? statusOutParam(status) =>
      status match {
        case 204 => NoContent()
        case 200 => Ok.headers(`Content-Type`(MediaType.text.plain))
        case _   => BadRequest()
      }

    case GET -> Root / "ws" / "echo" =>
      val echoReply: fs2.Pipe[IO, WebSocketFrame, WebSocketFrame] =
        _.collect { case WebSocketFrame.Text(msg, _) =>
          if (msg.contains("\"f\"")) {
            WebSocketFrame.Text(msg.replace("\"f\":\"", "\"f\":\"echo: ")) // json echo
          } else {
            WebSocketFrame.Text("echo: " + msg) // string echo
          }
        }

      Queue
        .unbounded[IO, WebSocketFrame]
        .flatMap { q =>
          val d = Stream.repeatEval(q.take).through(echoReply)
          val e: Pipe[IO, WebSocketFrame, Unit] = s => s.evalMap(q.offer)
          WebSocketBuilder[IO].build(d, e)
        }

    case GET -> Root / "ws" / "echo" / "fragmented" =>
      val echoReply: fs2.Pipe[IO, WebSocketFrame, WebSocketFrame] =
        _.flatMap {
          case WebSocketFrame.Text(msg, _) =>
            fs2.Stream(
              WebSocketFrame.Text(s"fragmented frame with ", last = false),
              WebSocketFrame.Continuation(ByteVector.view(s"echo: $msg".getBytes()), last = true),
              WebSocketFrame.Close()
            )
          case f => throw new IllegalArgumentException(s"Unsupported frame: $f")
        }

      Queue
        .unbounded[IO, WebSocketFrame]
        .flatMap { q =>
          val d = Stream.repeatEval(q.take).through(echoReply)
          val e: Pipe[IO, WebSocketFrame, Unit] = s => s.evalMap(q.offer)
          WebSocketBuilder[IO].build(d, e)
        }

    case GET -> Root / "entity" / entityType =>
      if (entityType == "person") Created("""{"name":"mary","age":20}""")
      else Ok("""{"name":"work"}""")

    case r @ GET -> Root / "content-negotiation" / "organization" =>
      fromAcceptHeader(r) {
        case "application/json" => organizationJson
        case "application/xml"  => organizationXml
      }

    case r @ GET -> Root / "content-negotiation" / "entity" =>
      fromAcceptHeader(r) {
        case "application/json" => personJson
        case "application/xml"  => organizationXml
      }
  }

  private def okOnlyHeaders(headers: Seq[Header.ToRaw]): IO[Response[IO]] = IO.pure(Response(headers = Headers(headers)))

  private def fromAcceptHeader(r: Request[IO])(f: PartialFunction[String, IO[Response[IO]]]): IO[Response[IO]] =
    r.headers.get[Accept].map(h => f(h.values.head.toString())).getOrElse(NotAcceptable())

  private val organizationXml = Ok("<name>sml-xml</name>", `Content-Type`(MediaType.application.xml, Charset.`UTF-8`))
  private val organizationJson = Ok("{\"name\": \"sml\"}", `Content-Type`(MediaType.application.json, Charset.`UTF-8`))
  private val personJson = Ok("{\"name\": \"John\", \"age\": 21}", `Content-Type`(MediaType.application.json, Charset.`UTF-8`))

  private val corsService = CORS(service)
  private val app: HttpApp[IO] = Router("/" -> corsService).orNotFound

  //

  def start(): Unit = {
    val (_, _stopServer) = BlazeServerBuilder[IO](ExecutionContext.global)
      .bindHttp(port)
      .withHttpApp(app)
      .resource
      .map(_.address.getPort)
      .allocated
      .unsafeRunSync()

    stopServer = _stopServer

    logger.info(s"Server on port $port started")
  }

  def close(): Unit = {
    stopServer.unsafeRunSync()
    logger.info(s"Server on port $port stopped")
  }
}<|MERGE_RESOLUTION|>--- conflicted
+++ resolved
@@ -57,21 +57,13 @@
     case r @ GET -> Root / "api" / "echo" / "params"                       => Ok(r.uri.query.params.toSeq.sortBy(_._1).map(p => s"${p._1}=${p._2}").mkString("&"))
     case r @ GET -> Root / "api" / "echo" / "headers" =>
       val headers = r.headers.headers.map(h => h.copy(value = h.value.reverse))
-<<<<<<< HEAD
-      val filteredHeaders: Header.ToRaw = r.headers.headers.find(_.name == CIString("Cookie")) match {
+      val filteredHeaders1: Header.ToRaw = r.headers.headers.find(_.name == CIString("Cookie")) match {
         case Some(c) => headers.filter(_.name == CIString("Cookie")) :+ Header.Raw(CIString("Set-Cookie"), c.value.reverse)
         case None    => headers
       }
 
-      okOnlyHeaders(List(filteredHeaders))
-=======
-      val filteredHeaders1 = r.headers.headers.find(_.name == CIString("Cookie")) match {
-        case Some(c) => headers.filter(_.name == CIString("Cookie")) :+ Header.Raw(CIString("Set-Cookie"), c.value.reverse)
-        case None    => headers
-      }
       val filteredHeaders2: Header.ToRaw = filteredHeaders1.filterNot(_.name == CIString("Content-Length"))
       okOnlyHeaders(List(filteredHeaders2))
->>>>>>> 0c69aab9
     case r @ GET -> Root / "api" / "echo" / "param-to-header" =>
       okOnlyHeaders(r.uri.multiParams.getOrElse("qq", Nil).reverse.map("hh" -> _: Header.ToRaw))
     case r @ GET -> Root / "api" / "echo" / "param-to-upper-header" =>
